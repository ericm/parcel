--- conflicted
+++ resolved
@@ -36,11 +36,7 @@
   }
 
   async loadParcelConfig(configRequest: ConfigRequest) {
-<<<<<<< HEAD
-    let {filePath, env, pipeline} = configRequest;
-=======
-    let {filePath, isSource, env} = configRequest;
->>>>>>> 29bf2e73
+    let {filePath, isSource, env, pipeline} = configRequest;
     let config = createConfig({
       isSource,
       searchPath: filePath,
