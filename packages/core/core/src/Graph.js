// @flow

import type {Edge, Node, NodeId} from './types';
import type {TraversalActions, GraphVisitor} from '@parcel/types';

import {DefaultMap} from '@parcel/utils';
import nullthrows from 'nullthrows';

export type GraphOpts<TNode, TEdgeType: string | null = null> = {|
  nodes?: Map<NodeId, TNode>,
  edges?: Array<Edge<TEdgeType | null>>,
  rootNodeId?: ?NodeId
|};

type AdjacencyList<TEdgeType> = DefaultMap<
  NodeId,
  DefaultMap<TEdgeType, Set<NodeId>>
>;

export const ALL_EDGE_TYPES = '@@all_edge_types';

export default class Graph<TNode: Node, TEdgeType: string | null = null> {
  nodes: Map<NodeId, TNode>;
  inboundEdges: AdjacencyList<TEdgeType | null> = new DefaultMap(
    () => new DefaultMap(() => new Set())
  );
  outboundEdges: AdjacencyList<TEdgeType | null> = new DefaultMap(
    () => new DefaultMap(() => new Set())
  );
  rootNodeId: ?NodeId;

  constructor(
    opts: GraphOpts<TNode, TEdgeType> = ({}: any) // flow is dumb
  ) {
    this.nodes = opts.nodes || new Map();
    this.rootNodeId = opts.rootNodeId;

    if (opts.edges) {
      for (let edge of opts.edges) {
        this.addEdge(edge.from, edge.to, edge.type);
      }
    }
  }

  static deserialize(opts: GraphOpts<TNode, TEdgeType>) {
    return new this(opts);
  }

  serialize(): GraphOpts<TNode, TEdgeType> {
    return {
      nodes: this.nodes,
      edges: this.getAllEdges(),
      rootNodeId: this.rootNodeId
    };
  }

  // Returns a list of all edges in the graph. This can be large, so iterating
  // the complete list can be costly in large graphs. Used in serialization and
  // copying of graphs.
  getAllEdges(): Array<Edge<TEdgeType | null>> {
    let edges = [];
    for (let [from, edgeList] of this.outboundEdges) {
      for (let [type, toNodes] of edgeList) {
        for (let to of toNodes) {
          edges.push({from, to, type});
        }
      }
    }
    return edges;
  }

  addNode(node: TNode): TNode {
    this.nodes.set(node.id, node);
    return node;
  }

  hasNode(id: string): boolean {
    return this.nodes.has(id);
  }

  getNode(id: string): ?TNode {
    return this.nodes.get(id);
  }

  setRootNode(node: TNode): void {
    this.addNode(node);
    this.rootNodeId = node.id;
  }

  getRootNode(): ?TNode {
    return this.rootNodeId ? this.getNode(this.rootNodeId) : null;
  }

  addEdge(from: NodeId, to: NodeId, type: TEdgeType | null = null): void {
    if (!this.getNode(from)) {
      throw new Error(`"from" node '${from}' not found`);
    }

    if (!this.getNode(to)) {
      throw new Error(`"to" node '${to}' not found`);
    }

    this.outboundEdges
      .get(from)
      .get(type)
      .add(to);
    this.inboundEdges
      .get(to)
      .get(type)
      .add(from);
  }

  hasEdge(from: NodeId, to: NodeId, type?: TEdgeType | null = null): boolean {
    return this.outboundEdges
      .get(from)
      .get(type)
      .has(to);
  }

  getNodesConnectedTo(
    node: TNode,
    type: TEdgeType | null = null
  ): Array<TNode> {
    assertHasNode(this, node);

    let nodes;
    if (type === ALL_EDGE_TYPES) {
      nodes = new Set();
      for (let [, typeNodes] of this.inboundEdges.get(node.id)) {
        for (let node of typeNodes) {
          nodes.add(node);
        }
      }
    } else {
      nodes = this.inboundEdges
        .get(node.id)
        .get(type)
        .values();
    }

    return [...nodes].map(to => nullthrows(this.nodes.get(to)));
  }

  getNodesConnectedFrom(
    node: TNode,
    type: TEdgeType | null = null
  ): Array<TNode> {
    assertHasNode(this, node);

    let nodes;
    if (type === ALL_EDGE_TYPES) {
      nodes = new Set();
      for (let [, typeNodes] of this.outboundEdges.get(node.id)) {
        for (let node of typeNodes) {
          nodes.add(node);
        }
      }
    } else {
      nodes = this.outboundEdges
        .get(node.id)
        .get(type)
        .values();
    }

    return [...nodes].map(to => nullthrows(this.nodes.get(to)));
  }

  merge(graph: Graph<TNode>): void {
    for (let [, node] of graph.nodes) {
      this.addNode(node);
    }

    for (let edge of graph.getAllEdges()) {
      this.addEdge(edge.from, edge.to, edge.type);
    }
  }

  // Removes node and any edges coming from or to that node
  removeNode(node: TNode) {
    assertHasNode(this, node);

    for (let [type, nodesForType] of this.inboundEdges.get(node.id)) {
      for (let from of nodesForType) {
        this.removeEdge(from, node.id, type);
      }
    }

    for (let [type, toNodes] of this.outboundEdges.get(node.id)) {
      for (let to of toNodes) {
        this.removeEdge(node.id, to, type);
      }
    }

    this.nodes.delete(node.id);
  }

  removeById(id: NodeId) {
    let node = nullthrows(this.getNode(id));
    this.removeNode(node);
  }

  removeEdges(node: TNode, type: TEdgeType | null = null) {
    assertHasNode(this, node);

    for (let to of this.outboundEdges.get(node.id).get(type)) {
      this.removeEdge(node.id, to, type);
    }
  }

  // Removes edge and node the edge is to if the node is orphaned
  removeEdge(from: NodeId, to: NodeId, type: TEdgeType | null = null) {
    if (
      !this.outboundEdges
        .get(from)
        .get(type)
        .has(to)
    ) {
      throw new Error(`Outbound edge from ${from} to ${to} not found!`);
    }

    if (
      !this.inboundEdges
        .get(to)
        .get(type)
        .has(from)
    ) {
      throw new Error(`Inbound edge from ${to} to ${from} not found!`);
    }

    this.outboundEdges
      .get(from)
      .get(type)
      .delete(to);

    this.inboundEdges
      .get(to)
      .get(type)
      .delete(from);

    let connectedNode = nullthrows(this.nodes.get(to));
    if (this.isOrphanedNode(connectedNode)) {
      this.removeNode(connectedNode);
    }
  }

  isOrphanedNode(node: TNode): boolean {
    assertHasNode(this, node);

    for (let [, typeMap] of this.inboundEdges.get(node.id)) {
      if (typeMap.size !== 0) {
        return false;
      }
    }

    return true;
  }

  replaceNode(
    fromNode: TNode,
    toNode: TNode,
    type: TEdgeType | null = null
  ): void {
    assertHasNode(this, fromNode);

    this.addNode(toNode);

    for (let parent of this.inboundEdges.get(fromNode.id).get(type)) {
      this.addEdge(parent, toNode.id, type);
      this.removeEdge(parent, fromNode.id, type);
    }

    this.removeNode(fromNode);
  }

  // Update a node's downstream nodes making sure to prune any orphaned branches
  replaceNodesConnectedTo(
    fromNode: TNode,
    toNodes: Array<TNode>,
    replaceFilter?: TNode => boolean,
    type?: TEdgeType | null = null
  ): void {
<<<<<<< HEAD
    if (!this.nodes.has(fromNode.id)) {
      return;
    }
=======
    assertHasNode(this, fromNode);
>>>>>>> 4c98d2a8

    let outboundEdges = this.outboundEdges.get(fromNode.id).get(type);
    let childrenToRemove = new Set(
      replaceFilter
        ? [...outboundEdges].filter(toNodeId =>
            replaceFilter(nullthrows(this.nodes.get(toNodeId)))
          )
        : outboundEdges
    );
    for (let toNode of toNodes) {
      this.addNode(toNode);
      childrenToRemove.delete(toNode.id);

      if (!this.hasEdge(fromNode.id, toNode.id, type)) {
        this.addEdge(fromNode.id, toNode.id, type);
      }
    }

    for (let child of childrenToRemove) {
      this.removeEdge(fromNode.id, child, type);
    }
  }

  traverse<TContext>(
    visit: GraphVisitor<TNode, TContext>,
    startNode: ?TNode,
    type: TEdgeType | null = null
  ): ?TContext {
    return this.dfs({
      visit,
      startNode,
      getChildren: node => this.getNodesConnectedFrom(node, type)
    });
  }

  filteredTraverse<TValue, TContext>(
    filter: (TNode, TraversalActions) => ?TValue,
    visit: GraphVisitor<TValue, TContext>,
    startNode: ?TNode,
    type?: TEdgeType | null
  ): ?TContext {
    return this.traverse(mapVisitor(filter, visit), startNode, type);
  }

  traverseAncestors<TContext>(
    startNode: TNode,
    visit: GraphVisitor<TNode, TContext>,
    type: TEdgeType | null = null
  ) {
    return this.dfs({
      visit,
      startNode,
      getChildren: node => this.getNodesConnectedTo(node, type)
    });
  }

  dfs<TContext>({
    visit,
    startNode,
    getChildren
  }: {|
    visit: GraphVisitor<TNode, TContext>,
    getChildren(node: TNode): Array<TNode>,
    startNode?: ?TNode
  |}): ?TContext {
    let root = startNode ?? this.getRootNode();
    if (root == null) {
      throw new Error('A start node is required to traverse');
    }
    assertHasNode(this, root);

    let visited = new Set<TNode>();
    let stopped = false;
    let skipped = false;
    let actions: TraversalActions = {
      skipChildren() {
        skipped = true;
      },
      stop() {
        stopped = true;
      }
    };

    let walk = (node, context) => {
      visited.add(node);

      skipped = false;
      let enter = typeof visit === 'function' ? visit : visit.enter;
      if (enter) {
        let newContext = enter(node, context, actions);
        if (typeof newContext !== 'undefined') {
          context = newContext;
        }
      }

      if (skipped) {
        return;
      }

      if (stopped) {
        return context;
      }

      for (let child of getChildren(node)) {
        if (visited.has(child)) {
          continue;
        }

        visited.add(child);
        let result = walk(child, context);
        if (stopped) {
          return result;
        }
      }

      if (typeof visit !== 'function' && visit.exit) {
        let newContext = visit.exit(node, context, actions);
        if (typeof newContext !== 'undefined') {
          context = newContext;
        }
      }

      if (skipped) {
        return;
      }

      if (stopped) {
        return context;
      }
    };

    return walk(root);
  }

  bfs(visit: (node: TNode) => ?boolean): ?TNode {
    let root = this.getRootNode();
    if (!root) {
      throw new Error('A root node is required to traverse');
    }

    let queue: Array<TNode> = [root];
    let visited = new Set<TNode>([root]);

    while (queue.length > 0) {
      let node = queue.shift();
      let stop = visit(node);
      if (stop === true) {
        return node;
      }

      for (let child of this.getNodesConnectedFrom(node)) {
        if (!visited.has(child)) {
          visited.add(child);
          queue.push(child);
        }
      }
    }

    return null;
  }

  getSubGraph(node: TNode): this {
    let graph = new this.constructor();
    graph.setRootNode(node);

    let nodes = [];
    this.traverse(node => {
      nodes.push(node);
      graph.addNode(node);
    }, node);

    for (let node of nodes) {
      for (let [type, toNodes] of this.outboundEdges.get(node.id)) {
        for (let to of toNodes) {
          graph.addEdge(node.id, to, type);
        }
      }
    }

    return graph;
  }

  findAncestor(node: TNode, fn: (node: TNode) => boolean): ?TNode {
    let res = null;
    this.traverseAncestors(node, (node, ctx, traversal) => {
      if (fn(node)) {
        res = node;
        traversal.stop();
      }
    });
    return res;
  }

  findAncestors(node: TNode, fn: (node: TNode) => boolean): Array<TNode> {
    let res = [];
    this.traverseAncestors(node, (node, ctx, traversal) => {
      if (fn(node)) {
        res.push(node);
        traversal.skipChildren();
      }
    });
    return res;
  }

  findDescendant(node: TNode, fn: (node: TNode) => boolean): ?TNode {
    let res = null;
    this.traverse((node, ctx, traversal) => {
      if (fn(node)) {
        res = node;
        traversal.stop();
      }
    }, node);
    return res;
  }

  findDescendants(node: TNode, fn: (node: TNode) => boolean): Array<TNode> {
    let res = [];
    this.traverse((node, ctx, traversal) => {
      if (fn(node)) {
        res.push(node);
        traversal.skipChildren();
      }
    }, node);
    return res;
  }

  findNode(predicate: TNode => boolean): ?TNode {
    return Array.from(this.nodes.values()).find(predicate);
  }

  findNodes(predicate: TNode => boolean): Array<TNode> {
    return Array.from(this.nodes.values()).filter(predicate);
  }
}

export function mapVisitor<TNode, TValue, TContext>(
  filter: (TNode, TraversalActions) => ?TValue,
  visit: GraphVisitor<TValue, TContext>
): GraphVisitor<TNode, TContext> {
  return {
    enter: (node, context, actions) => {
      let enter = typeof visit === 'function' ? visit : visit.enter;
      if (!enter) {
        return;
      }

      let value = filter(node, actions);
      if (value != null) {
        return enter(value, context, actions);
      }
    },
    exit: (node, context, actions) => {
      if (typeof visit === 'function') {
        return;
      }

      let exit = visit.exit;
      if (!exit) {
        return;
      }

      let value = filter(node, actions);
      if (value != null) {
        return exit(value, context, actions);
      }
    }
  };
}

function assertHasNode<TNode: Node>(graph: Graph<TNode, *>, node: TNode) {
  if (!graph.hasNode(node.id)) {
    throw new Error('Does not have node ' + node.id);
  }
}<|MERGE_RESOLUTION|>--- conflicted
+++ resolved
@@ -279,13 +279,7 @@
     replaceFilter?: TNode => boolean,
     type?: TEdgeType | null = null
   ): void {
-<<<<<<< HEAD
-    if (!this.nodes.has(fromNode.id)) {
-      return;
-    }
-=======
     assertHasNode(this, fromNode);
->>>>>>> 4c98d2a8
 
     let outboundEdges = this.outboundEdges.get(fromNode.id).get(type);
     let childrenToRemove = new Set(
