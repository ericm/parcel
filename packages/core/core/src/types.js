// @flow strict-local

import type {
  BuildMode,
  BundleGroup,
  Engines,
  EnvironmentContext,
  File,
  FilePath,
  Glob,
  LogLevel,
  Meta,
  ModuleSpecifier,
  PackageName,
  PackageJSON,
  ResolvedParcelConfigFile,
  Semver,
  ServerOptions,
  SourceLocation,
  Stats,
  Symbol,
  TargetSourceMapOptions,
  ConfigResult,
  OutputFormat,
  TargetDescriptor
} from '@parcel/types';

import type {FileSystem} from '@parcel/fs';
import type Cache from '@parcel/cache';
import type {PackageManager} from '@parcel/package-manager';

export type Environment = {|
  context: EnvironmentContext,
  engines: Engines,
  includeNodeModules: boolean | Array<PackageName>,
  outputFormat: OutputFormat,
  isLibrary: boolean
|};

export type Target = {|
  distEntry?: ?FilePath,
  distDir: FilePath,
  env: Environment,
  sourceMap?: TargetSourceMapOptions,
  name: string,
  publicUrl: ?string,
  pipeline?: ?string
|};

export type Dependency = {|
  id: string,
  moduleSpecifier: ModuleSpecifier,
  isAsync: boolean,
  isEntry: boolean,
  isOptional: boolean,
  isURL: boolean,
  isWeak: ?boolean,
  loc: ?SourceLocation,
  env: Environment,
  meta: Meta,
  target: ?Target,
  sourceAssetId: ?string,
  sourcePath: ?string,
  symbols: Map<Symbol, Symbol>,
  pipeline?: ?string
|};

export type Asset = {|
  id: string,
  hash: ?string,
  filePath: FilePath,
  type: string,
  dependencies: Map<string, Dependency>,
  includedFiles: Map<FilePath, File>,
  isIsolated: boolean,
  isInline: boolean,
  isSource: boolean,
  outputHash: string,
  env: Environment,
  meta: Meta,
  stats: Stats,
  contentKey: ?string,
  mapKey: ?string,
  symbols: Map<Symbol, Symbol>,
  sideEffects: boolean,
  uniqueKey?: ?string
|};

export type ParcelOptions = {|
  entries: Array<FilePath>,
  rootDir: FilePath,
  config?: ResolvedParcelConfigFile,
  defaultConfig?: ResolvedParcelConfigFile,
  env: {+[string]: string, ...},
  targets: ?(Array<string> | {+[string]: TargetDescriptor, ...}),
  defaultEngines?: Engines,

  disableCache: boolean,
  cacheDir: FilePath,
  killWorkers?: boolean,
  mode: BuildMode,
  minify: boolean,
  scopeHoist: boolean,
  sourceMaps: boolean,
  hot: ServerOptions | false,
  serve: ServerOptions | false,
  autoinstall: boolean,
  logLevel: LogLevel,
  projectRoot: FilePath,
  lockFile: ?FilePath,
  profile: boolean,
  patchConsole: boolean,

  inputFS: FileSystem,
  outputFS: FileSystem,
  cache: Cache,
  packageManager: PackageManager
|};

export type NodeId = string;

export type Edge<TEdgeType: string | null> = {|
  from: NodeId,
  to: NodeId,
  type: TEdgeType
|};

export interface Node {
  id: string;
  +type?: string;
  // $FlowFixMe
  value: any;
}

export type AssetNode = {|id: string, +type: 'asset', value: Asset|};

export type DependencyNode = {|
  id: string,
  type: 'dependency',
  value: Dependency
|};

export type FileNode = {|id: string, +type: 'file', value: File|};
export type GlobNode = {|id: string, +type: 'glob', value: Glob|};
export type RootNode = {|id: string, +type: 'root', value: string | null|};

export type AssetRequest = {|
  filePath: FilePath,
  env: Environment,
  sideEffects?: boolean,
  code?: string,
  pipeline?: ?string
|};

// Asset group nodes are essentially used as placeholders for the results of an asset request
export type AssetGroup = AssetRequest;
export type AssetGroupNode = {|
  id: string,
  +type: 'asset_group',
  // An asset group node is used to
  value: AssetGroup
|};

export type DepPathRequestNode = {|
  id: string,
  +type: 'dep_path_request',
  value: Dependency
|};

export type AssetRequestNode = {|
  id: string,
  +type: 'asset_request',
  value: AssetRequest
|};

export type EntrySpecifierNode = {|
  id: string,
  +type: 'entry_specifier',
  value: ModuleSpecifier
|};

export type EntryFileNode = {|
  id: string,
  +type: 'entry_file',
  value: ModuleSpecifier
|};

export type AssetGraphNode =
  | AssetGroupNode
  | AssetNode
  | DependencyNode
  | EntrySpecifierNode
  | EntryFileNode
  | RootNode;

export type BundleGraphNode =
  | AssetNode
  | DependencyNode
  | EntrySpecifierNode
  | EntryFileNode
  | RootNode
  | BundleGroupNode
  | BundleNode;

export type ConfigRequestNode = {|
  id: string,
  +type: 'config_request',
  value: ConfigRequest
|};

export type Config = {|
  isSource: boolean,
  searchPath: FilePath,
  env: Environment,
  resolvedPath: ?FilePath,
  resultHash: ?string,
  result: ConfigResult,
  includedFiles: Set<FilePath>,
  pkg: ?PackageJSON,
  watchGlob: ?Glob,
  devDeps: Map<PackageName, ?string>,
  shouldRehydrate: boolean,
  shouldReload: boolean,
  shouldInvalidateOnStartup: boolean
|};

export type ConfigRequest = {|
  filePath: FilePath,
  env: Environment,
<<<<<<< HEAD
  pipeline?: ?string,
=======
  isSource: boolean,
>>>>>>> 29bf2e73
  plugin?: PackageName,
  //$FlowFixMe will lock this down more in a future commit
  meta: any,
  result?: Config
|};

export type DepVersionRequestNode = {|
  id: string,
  +type: 'dep_version_request',
  value: DepVersionRequest
|};

export type DepVersionRequest = {|
  moduleSpecifier: PackageName,
  resolveFrom: FilePath,
  result?: Semver
|};

export type EntryRequest = {|
  specifier: ModuleSpecifier,
  result?: FilePath
|};

export type EntryRequestNode = {|
  id: string,
  +type: 'entry_request',
  value: string
|};

export type TargetRequestNode = {|
  id: string,
  +type: 'target_request',
  value: FilePath
|};

export type RequestGraphNode = RequestNode | FileNode | GlobNode;
export type RequestNode =
  | EntryRequestNode
  | TargetRequestNode
  | DepPathRequestNode
  | AssetRequestNode
  | ConfigRequestNode
  | DepVersionRequestNode;
export type SubRequestNode = ConfigRequestNode | DepVersionRequestNode;

export type CacheEntry = {
  filePath: FilePath,
  env: Environment,
  hash: string,
  assets: Array<Asset>,
  // Initial assets, pre-post processing
  initialAssets: ?Array<Asset>,
  ...
};

export type Bundle = {|
  id: string,
  type: string,
  env: Environment,
  entryAssetIds: Array<string>,
  isEntry: ?boolean,
  isInline: ?boolean,
  target: Target,
  filePath: ?FilePath,
  name: ?string,
  stats: Stats
|};

export type BundleNode = {|
  id: string,
  +type: 'bundle',
  value: Bundle
|};

export type BundleGroupNode = {|
  id: string,
  +type: 'bundle_group',
  value: BundleGroup
|};

export type TransformationOpts = {|
  request: AssetRequest,
  loadConfig: (ConfigRequest, NodeId) => Promise<Config>,
  parentNodeId: NodeId,
  options: ParcelOptions
|};

export type ValidationOpts = {|
  request: AssetRequest,
  loadConfig: (ConfigRequest, NodeId) => Promise<Config>,
  parentNodeId: NodeId,
  options: ParcelOptions
|};<|MERGE_RESOLUTION|>--- conflicted
+++ resolved
@@ -227,11 +227,8 @@
 export type ConfigRequest = {|
   filePath: FilePath,
   env: Environment,
-<<<<<<< HEAD
   pipeline?: ?string,
-=======
   isSource: boolean,
->>>>>>> 29bf2e73
   plugin?: PackageName,
   //$FlowFixMe will lock this down more in a future commit
   meta: any,
