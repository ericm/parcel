--- conflicted
+++ resolved
@@ -669,15 +669,11 @@
       production: true
     });
 
-<<<<<<< HEAD
-    let output = run(b);
-    assert.equal(typeof output, 'function');
-    assert.equal(output(), 3);
-
-    let json = fs.readFileSync(__dirname + '/dist/index.js', 'utf8');
-=======
+    let output = await run(b);
+    assert.equal(typeof output, 'function');
+    assert.equal(output(), 3);
+
     let json = await fs.readFile(__dirname + '/dist/index.js', 'utf8');
->>>>>>> 9861c46b
     assert(json.includes('{a:1,b:{c:2}}'));
   });
 
@@ -687,70 +683,43 @@
       production: true
     });
 
-<<<<<<< HEAD
-    let output = run(b);
-    assert.equal(typeof output, 'function');
-    assert.equal(output(), 3);
-
-    let json = fs.readFileSync(__dirname + '/dist/index.js', 'utf8');
-=======
+    let output = await run(b);
+    assert.equal(typeof output, 'function');
+    assert.equal(output(), 3);
+
     let json = await fs.readFile(__dirname + '/dist/index.js', 'utf8');
->>>>>>> 9861c46b
     assert(json.includes('{a:1,b:{c:2}}'));
   });
 
   it('should support compiling with babel using .babelrc config', async function() {
     await bundle(__dirname + '/integration/babel/index.js');
 
-<<<<<<< HEAD
-    let file = fs.readFileSync(__dirname + '/dist/index.js', 'utf8');
+    let file = await fs.readFile(__dirname + '/dist/index.js', 'utf8');
     assert(!file.includes('function Foo'));
     assert(!file.includes('function Bar'));
-=======
-    let file = await fs.readFile(__dirname + '/dist/index.js', 'utf8');
-    assert(file.includes('class Foo {}'));
-    assert(file.includes('class Bar {}'));
->>>>>>> 9861c46b
   });
 
   it('should compile with babel with default engines if no config', async function() {
     await bundle(__dirname + '/integration/babel-default/index.js');
 
-<<<<<<< HEAD
-    let file = fs.readFileSync(__dirname + '/dist/index.js', 'utf8');
+    let file = await fs.readFile(__dirname + '/dist/index.js', 'utf8');
     assert(file.includes('function Foo'));
     assert(file.includes('function Bar'));
-=======
-    let file = await fs.readFile(__dirname + '/dist/index.js', 'utf8');
-    assert(!file.includes('class Foo {}'));
-    assert(!file.includes('class Bar {}'));
->>>>>>> 9861c46b
   });
 
   it('should support compiling with babel using browserlist', async function() {
     await bundle(__dirname + '/integration/babel-browserslist/index.js');
 
-<<<<<<< HEAD
-    let file = fs.readFileSync(__dirname + '/dist/index.js', 'utf8');
+    let file = await fs.readFile(__dirname + '/dist/index.js', 'utf8');
     assert(file.includes('function Foo'));
     assert(file.includes('function Bar'));
-=======
-    let file = await fs.readFile(__dirname + '/dist/index.js', 'utf8');
-    assert(!file.includes('class Foo {}'));
-    assert(!file.includes('class Bar {}'));
->>>>>>> 9861c46b
   });
 
   it('should support splitting babel-polyfill using browserlist', async function() {
     await bundle(__dirname + '/integration/babel-polyfill/index.js');
 
-<<<<<<< HEAD
-    let file = fs.readFileSync(__dirname + '/dist/index.js', 'utf8');
+    let file = await fs.readFile(__dirname + '/dist/index.js', 'utf8');
     assert(file.includes('async function'));
-=======
-    let file = await fs.readFile(__dirname + '/dist/index.js', 'utf8');
-    assert(file.includes('async function Bar() {}'));
->>>>>>> 9861c46b
     assert(!file.includes('regenerator'));
   });
 
@@ -787,15 +756,9 @@
   it('should not compile node_modules by default', async function() {
     await bundle(__dirname + '/integration/babel-node-modules/index.js');
 
-<<<<<<< HEAD
-    let file = fs.readFileSync(__dirname + '/dist/index.js', 'utf8');
+    let file = await fs.readFile(__dirname + '/dist/index.js', 'utf8');
     assert(/class \S+ \{\}/.test(file));
     assert(file.includes('function Bar'));
-=======
-    let file = await fs.readFile(__dirname + '/dist/index.js', 'utf8');
-    assert(file.includes('class Foo {}'));
-    assert(!file.includes('class Bar {}'));
->>>>>>> 9861c46b
   });
 
   it('should compile node_modules if legacy browserify options are found', async function() {
@@ -803,15 +766,9 @@
       __dirname + '/integration/babel-node-modules-browserify/index.js'
     );
 
-<<<<<<< HEAD
-    let file = fs.readFileSync(__dirname + '/dist/index.js', 'utf8');
+    let file = await fs.readFile(__dirname + '/dist/index.js', 'utf8');
     assert(file.includes('function Foo'));
     assert(file.includes('function Bar'));
-=======
-    let file = await fs.readFile(__dirname + '/dist/index.js', 'utf8');
-    assert(!file.includes('class Foo {}'));
-    assert(!file.includes('class Bar {}'));
->>>>>>> 9861c46b
   });
 
   it('should compile node_modules with browserslist to app target', async function() {
@@ -819,29 +776,17 @@
       __dirname + '/integration/babel-node-modules-browserslist/index.js'
     );
 
-<<<<<<< HEAD
-    let file = fs.readFileSync(__dirname + '/dist/index.js', 'utf8');
+    let file = await fs.readFile(__dirname + '/dist/index.js', 'utf8');
     assert(file.includes('function Foo'));
     assert(file.includes('function Bar'));
-=======
-    let file = await fs.readFile(__dirname + '/dist/index.js', 'utf8');
-    assert(!file.includes('class Foo {}'));
-    assert(!file.includes('class Bar {}'));
->>>>>>> 9861c46b
   });
 
   it('should compile node_modules when symlinked with a source field in package.json', async function() {
     await bundle(__dirname + '/integration/babel-node-modules-source/index.js');
 
-<<<<<<< HEAD
-    let file = fs.readFileSync(__dirname + '/dist/index.js', 'utf8');
+    let file = await fs.readFile(__dirname + '/dist/index.js', 'utf8');
     assert(file.includes('function Foo'));
     assert(file.includes('function Bar'));
-=======
-    let file = await fs.readFile(__dirname + '/dist/index.js', 'utf8');
-    assert(!file.includes('class Foo {}'));
-    assert(!file.includes('class Bar {}'));
->>>>>>> 9861c46b
   });
 
   it('should not compile node_modules with a source field in package.json when not symlinked', async function() {
@@ -849,15 +794,9 @@
       __dirname + '/integration/babel-node-modules-source-unlinked/index.js'
     );
 
-<<<<<<< HEAD
-    let file = fs.readFileSync(__dirname + '/dist/index.js', 'utf8');
+    let file = await fs.readFile(__dirname + '/dist/index.js', 'utf8');
     assert(!file.includes('function Foo'));
     assert(file.includes('function Bar'));
-=======
-    let file = await fs.readFile(__dirname + '/dist/index.js', 'utf8');
-    assert(file.includes('class Foo {}'));
-    assert(!file.includes('class Bar {}'));
->>>>>>> 9861c46b
   });
 
   it('should support compiling JSX', async function() {
@@ -1005,11 +944,7 @@
     };
     mockDefine.amd = true;
 
-<<<<<<< HEAD
-    run(b, {define: mockDefine, module: undefined});
-=======
-    await run(b, {define: mockDefine});
->>>>>>> 9861c46b
+    await run(b, {define: mockDefine, module: undefined});
     assert.equal(test(), 'Test!');
   });
 
@@ -1018,11 +953,7 @@
       global: 'testing'
     });
 
-<<<<<<< HEAD
-    const ctx = run(b, {module: undefined}, {require: false});
-=======
-    const ctx = await run(b, null, {require: false});
->>>>>>> 9861c46b
+    const ctx = await run(b, {module: undefined}, {require: false});
     assert.equal(ctx.window.testing(), 'Test!');
   });
 
@@ -1034,11 +965,7 @@
     };
     mockDefine.amd = true;
 
-<<<<<<< HEAD
-    run(b, {define: mockDefine, module: undefined});
-=======
-    await run(b, {define: mockDefine});
->>>>>>> 9861c46b
+    await run(b, {define: mockDefine, module: undefined});
     assert.equal(test, 2);
   });
 });